--- conflicted
+++ resolved
@@ -111,7 +111,6 @@
         _logger.debug("Running transaction %d" % request.transaction_id)
         self.client.framer.resetFrame()
         expected_response_length = None
-<<<<<<< HEAD
         if not isinstance(self.client.framer, ModbusSocketFramer):
             if hasattr(request, "get_response_pdu_size"):
                 response_pdu_size = request.get_response_pdu_size()
@@ -119,18 +118,9 @@
                     response_pdu_size = response_pdu_size * 2
                 if response_pdu_size:
                     expected_response_length = self._calculate_response_length(response_pdu_size)
-=======
-        if hasattr(request, "get_response_pdu_size"):
-            response_pdu_size = request.get_response_pdu_size()
-            if isinstance(self.client.framer, ModbusAsciiFramer):
-                response_pdu_size = response_pdu_size * 2
-            if response_pdu_size:
-                expected_response_length = self._calculate_response_length(response_pdu_size)
->>>>>>> 0ffb6319
 
         while retries > 0:
             try:
-                last_exception = None
                 self.client.connect()
                 packet = self.client.framer.buildPacket(request)
                 if _logger.isEnabledFor(logging.DEBUG):
@@ -145,11 +135,7 @@
 
                 if _logger.isEnabledFor(logging.DEBUG):
                     _logger.debug("recv: " + " ".join([hex(byte2int(x)) for x in result]))
-<<<<<<< HEAD
-                self.client.framer.processIncomingPacket(result, self.addTransaction)
-=======
                 self.client.framer.processIncomingPacket(result, self.addTransaction, self.tid)
->>>>>>> 0ffb6319
                 break
             except (socket.error, ModbusIOException, InvalidMessageRecievedException) as msg:
                 self.client.close()
@@ -463,27 +449,16 @@
         while True:
             if self.isFrameReady():
                 if self.checkFrame():
-<<<<<<< HEAD
-                    self._process(callback)
-=======
                     self._process(callback, tid=tid)
->>>>>>> 0ffb6319
                 else: self.resetFrame()
             else:
                 if len(self.__buffer):
                     # Possible error ???
                     if self.__header['len'] < 2:
-<<<<<<< HEAD
-                        self._process(callback, error=True)
-                break
-
-    def _process(self, callback, error=False):
-=======
                         self._process(callback, error=True, tid=tid)
                 break
 
     def _process(self, callback, error=False, tid=None):
->>>>>>> 0ffb6319
         """
         Process incoming packets irrespective error condition 
         """
@@ -496,11 +471,7 @@
         else:
             self.populateResult(result)
             self.advanceFrame()
-<<<<<<< HEAD
-            callback(result)  # defer or push to a thread?
-=======
             callback(result, tid=tid)  # defer or push to a thread?
->>>>>>> 0ffb6319
 
     def resetFrame(self):
         ''' Reset the entire message frame.
@@ -703,29 +674,17 @@
         while True:
             if self.isFrameReady():
                 if self.checkFrame():
-<<<<<<< HEAD
-                    self._process(callback)
-=======
                     self._process(callback, tid=tid)
->>>>>>> 0ffb6319
                 else:
                     # Could be an error response
                     if len(self.__buffer):
                         # Possible error ???
-<<<<<<< HEAD
-                       self._process(callback, error=True)
-=======
                        self._process(callback, error=True, tid=tid)
->>>>>>> 0ffb6319
             else:
                 if len(self.__buffer):
                     # Possible error ???
                     if self.__header.get('len', 0) < 2:
-<<<<<<< HEAD
-                        self._process(callback, error=True)
-=======
                         self._process(callback, error=True, tid=tid)
->>>>>>> 0ffb6319
                 break
 
     def buildPacket(self, message):
@@ -740,21 +699,14 @@
         packet += struct.pack(">H", computeCRC(packet))
         return packet
 
-<<<<<<< HEAD
-    def _process(self, callback, error=False):
-=======
     def _process(self, callback, error=False, tid=None):
->>>>>>> 0ffb6319
         """
         Process incoming packets irrespective error condition
         """
         data = self.getRawFrame() if error else self.getFrame()
         result = self.decoder.decode(data)
-<<<<<<< HEAD
-=======
         if tid is not None:
             result.transaction_id = tid
->>>>>>> 0ffb6319
         if result is None:
             raise ModbusIOException("Unable to decode request")
         elif error and result.function_code < 0x80:
@@ -762,11 +714,7 @@
         else:
             self.populateResult(result)
             self.advanceFrame()
-<<<<<<< HEAD
-            callback(result)  # defer or push to a thread?
-=======
             callback(result, tid=tid)  # defer or push to a thread?
->>>>>>> 0ffb6319
 
     def getRawFrame(self):
         """
@@ -915,11 +863,7 @@
                     raise ModbusIOException("Unable to decode response")
                 self.populateResult(result)
                 self.advanceFrame()
-<<<<<<< HEAD
-                callback(result)  # defer this
-=======
                 callback(result, tid=tid)  # defer this
->>>>>>> 0ffb6319
             else:
                 break
 
