"""
Implementation of a Threaded Modbus Server
------------------------------------------

"""
from binascii import b2a_hex
import serial
import socket
import traceback

from pymodbus.constants import Defaults
from pymodbus.utilities import hexlify_packets
from pymodbus.factory import ServerDecoder
from pymodbus.datastore import ModbusServerContext
from pymodbus.device import ModbusControlBlock
from pymodbus.device import ModbusDeviceIdentification
from pymodbus.transaction import *
from pymodbus.exceptions import NotImplementedException, NoSuchSlaveException
from pymodbus.pdu import ModbusExceptions as merror
from pymodbus.compat import socketserver, byte2int

# --------------------------------------------------------------------------- #
# Logging
# --------------------------------------------------------------------------- #
import logging
_logger = logging.getLogger(__name__)


# --------------------------------------------------------------------------- #
# Protocol Handlers
# --------------------------------------------------------------------------- #

class ModbusBaseRequestHandler(socketserver.BaseRequestHandler):
    """ Implements the modbus server protocol

    This uses the socketserver.BaseRequestHandler to implement
    the client handler.
    """
    running = False
    framer = None
    
    def setup(self):
        """ Callback for when a client connects
        """
        _logger.debug("Client Connected [%s:%s]" % self.client_address)
        self.running = True
        self.framer = self.server.framer(self.server.decoder, client=None)
        self.server.threads.append(self)

    def finish(self):
        """ Callback for when a client disconnects
        """
        _logger.debug("Client Disconnected [%s:%s]" % self.client_address)
        self.server.threads.remove(self)

<<<<<<< HEAD
    def execute(self, request, **kwargs):
=======
    def execute(self, request):
>>>>>>> 7f788a43
        """ The callback to call with the resulting message

        :param request: The decoded request message
        """
        try:
            context = self.server.context[request.unit_id]
            response = request.execute(context)
        except NoSuchSlaveException as ex:
            _logger.debug("requested slave does "
                          "not exist: %s" % request.unit_id )
            if self.server.ignore_missing_slaves:
                return  # the client will simply timeout waiting for a response
            response = request.doException(merror.GatewayNoResponse)
        except Exception as ex:
            _logger.debug("Datastore unable to fulfill request: "
                          "%s; %s", ex, traceback.format_exc())
            response = request.doException(merror.SlaveFailure)
        response.transaction_id = request.transaction_id
        response.unit_id = request.unit_id
        self.send(response)

    # ----------------------------------------------------------------------- #
    # Base class implementations
    # ----------------------------------------------------------------------- #
    def handle(self):
        """ Callback when we receive any data
        """
<<<<<<< HEAD
        raise NotImplementedException("Method not implemented"
                                      " by derived class")
=======
        raise NotImplementedException("Method not implemented by derived class")
>>>>>>> 7f788a43

    def send(self, message):
        """ Send a request (string) to the network

        :param message: The unencoded modbus response
        """
<<<<<<< HEAD
        raise NotImplementedException("Method not implemented "
                                      "by derived class")
=======
        raise NotImplementedException("Method not implemented by derived class")
>>>>>>> 7f788a43


class ModbusSingleRequestHandler(ModbusBaseRequestHandler):
    """ Implements the modbus server protocol

    This uses the socketserver.BaseRequestHandler to implement
    the client handler for a single client(serial clients)
    """
<<<<<<< HEAD

=======
>>>>>>> 7f788a43
    def handle(self):
        """ Callback when we receive any data
        """
        while self.running:
            try:
                data = self.request.recv(1024)
                if data:
                    units = self.server.context.slaves()
                    single = self.server.context.single
                    self.framer.processIncomingPacket(data, self.execute,
                                                      units, single=single)
            except Exception as msg:
                # Since we only have a single socket, we cannot exit
                # Clear frame buffer
                self.framer.resetFrame()
                _logger.debug("Error: Socket error occurred %s" % msg)

    def send(self, message):
        """ Send a request (string) to the network

        :param message: The unencoded modbus response
        """
        if message.should_respond:
            # self.server.control.Counter.BusMessage += 1
            pdu = self.framer.buildPacket(message)
            if _logger.isEnabledFor(logging.DEBUG):
                _logger.debug('send: %s' % b2a_hex(pdu))
            return self.request.send(pdu)


class CustomSingleRequestHandler(ModbusSingleRequestHandler):

    def __init__(self, request, client_address, server):
        self.request = request
        self.client_address = client_address
        self.server = server
        self.running = True
        self.setup()


class ModbusConnectedRequestHandler(ModbusBaseRequestHandler):
    """ Implements the modbus server protocol

    This uses the socketserver.BaseRequestHandler to implement
    the client handler for a connected protocol (TCP).
    """

    def handle(self):
<<<<<<< HEAD
        """Callback when we receive any data, until self.running becomes not
        True.  Blocks indefinitely awaiting data.  If shutdown is required,
        then the global socket.settimeout(<seconds>) may be used, to allow
        timely checking of self.running.  However, since this also affects
        socket connects, if there are outgoing socket connections used in the
        same program, then these will be prevented, if the specfied timeout is
        too short.  Hence, this is unreliable.
=======
        """Callback when we receive any data, until self.running becomes False.
        Blocks indefinitely awaiting data.  If shutdown is required, then the
        global socket.settimeout(<seconds>) may be used, to allow timely
        checking of self.running.  However, since this also affects socket
        connects, if there are outgoing socket connections used in the same
        program, then these will be prevented, if the specfied timeout is too
        short.  Hence, this is unreliable.
>>>>>>> 7f788a43

        To respond to Modbus...Server.server_close() (which clears each
        handler's self.running), derive from this class to provide an
        alternative handler that awakens from time to time when no input is
        available and checks self.running.
        Use Modbus...Server( handler=... ) keyword to supply the alternative
        request handler class.

        """
        reset_frame = False
        while self.running:
            try:
                data = self.request.recv(1024)
                if not data:
                    self.running = False
                if _logger.isEnabledFor(logging.DEBUG):
                    _logger.debug('Handling data: ' + hexlify_packets(data))
                # if not self.server.control.ListenOnly:

                units = self.server.context.slaves()
                single = self.server.context.single
                self.framer.processIncomingPacket(data, self.execute, units,
                                                  single=single)
            except socket.timeout as msg:
                if _logger.isEnabledFor(logging.DEBUG):
                    _logger.debug("Socket timeout occurred %s", msg)
                reset_frame = True
            except socket.error as msg:
                _logger.error("Socket error occurred %s" % msg)
                self.running = False
            except:
                _logger.error("Socket exception occurred "
                              "%s" % traceback.format_exc() )
                self.running = False
                reset_frame = True
            finally:
                if reset_frame:
                    self.framer.resetFrame()
                    reset_frame = False

    def send(self, message):
        """ Send a request (string) to the network

        :param message: The unencoded modbus response
        """
        if message.should_respond:
            # self.server.control.Counter.BusMessage += 1
            pdu = self.framer.buildPacket(message)
            if _logger.isEnabledFor(logging.DEBUG):
                _logger.debug('send: %s' % b2a_hex(pdu))
            return self.request.send(pdu)


class ModbusDisconnectedRequestHandler(ModbusBaseRequestHandler):
    """ Implements the modbus server protocol

    This uses the socketserver.BaseRequestHandler to implement
    the client handler for a disconnected protocol (UDP). The
    only difference is that we have to specify who to send the
    resulting packet data to.
    """
    socket = None

    def handle(self):
        """ Callback when we receive any data
        """
        reset_frame = False
        while self.running:
            try:
                data, self.request = self.request
                if not data:
                    self.running = False
                if _logger.isEnabledFor(logging.DEBUG):
                    _logger.debug('Handling data: ' + hexlify_packets(data))
                # if not self.server.control.ListenOnly:
                units = self.server.context.slaves()
                single = self.server.context.single
                self.framer.processIncomingPacket(data, self.execute,
                                                  units, single=single)
            except socket.timeout: pass
            except socket.error as msg:
                _logger.error("Socket error occurred %s" % msg)
                self.running = False
                reset_frame = True
            except Exception as msg:
                _logger.error(msg)
                self.running = False
                reset_frame = True
            finally:
                # Reset data after processing
                self.request = (None, self.socket)
                if reset_frame:
                    self.framer.resetFrame()
                    reset_frame = False

    def send(self, message):
        """ Send a request (string) to the network

        :param message: The unencoded modbus response
        """
        if message.should_respond:
            # self.server.control.Counter.BusMessage += 1
            pdu = self.framer.buildPacket(message)
            if _logger.isEnabledFor(logging.DEBUG):
                _logger.debug('send: %s' % b2a_hex(pdu))
            return self.request.sendto(pdu, self.client_address)


# --------------------------------------------------------------------------- #
# Server Implementations
# --------------------------------------------------------------------------- #
class ModbusTcpServer(socketserver.ThreadingTCPServer):
    """
    A modbus threaded tcp socket server

    We inherit and overload the socket server so that we
    can control the client threads as well as have a single
    server context instance.
    """

    def __init__(self, context, framer=None, identity=None,
                 address=None, handler=None, **kwargs):
        """ Overloaded initializer for the socket server

        If the identify structure is not passed in, the ModbusControlBlock
        uses its own empty structure.

        :param context: The ModbusServerContext datastore
        :param framer: The framer strategy to use
        :param identity: An optional identify structure
        :param address: An optional (interface, port) to bind to.
        :param handler: A handler for each client session; default is
                        ModbusConnectedRequestHandler
<<<<<<< HEAD
        :param ignore_missing_slaves: True to not send errors on a request to
                                        a missing slave
        """
        self.threads = []
        self.decoder = ServerDecoder()
        self.framer = framer  or ModbusSocketFramer
=======
        :param ignore_missing_slaves: True to not send errors on a request
                                        to a missing slave
        """
        self.threads = []
        self.decoder = ServerDecoder()
        self.framer = framer or ModbusSocketFramer
>>>>>>> 7f788a43
        self.context = context or ModbusServerContext()
        self.control = ModbusControlBlock()
        self.address = address or ("", Defaults.Port)
        self.handler = handler or ModbusConnectedRequestHandler
        self.ignore_missing_slaves = kwargs.get('ignore_missing_slaves',
                                                Defaults.IgnoreMissingSlaves)

        if isinstance(identity, ModbusDeviceIdentification):
            self.control.Identity.update(identity)

<<<<<<< HEAD
        socketserver.ThreadingTCPServer.__init__(self, self.address,
                                                 self.handler)
=======
        socketserver.ThreadingTCPServer.__init__(self,
            self.address, self.handler)
        # self._BaseServer__shutdown_request = True
>>>>>>> 7f788a43

    def process_request(self, request, client):
        """ Callback for connecting a new client thread

        :param request: The request to handle
        :param client: The address of the client
        """
        _logger.debug("Started thread to serve client at " + str(client))
        socketserver.ThreadingTCPServer.process_request(self, request, client)

    def shutdown(self):
        """ Stops the serve_forever loop.

        Overridden to signal handlers to stop.
        """
        for thread in self.threads:
            thread.running = False
        socketserver.ThreadingTCPServer.shutdown(self)

    def server_close(self):
        """ Callback for stopping the running server
        """
        _logger.debug("Modbus server stopped")
        self.socket.close()
        for thread in self.threads:
            thread.running = False


class ModbusUdpServer(socketserver.ThreadingUDPServer):
    """
    A modbus threaded udp socket server

    We inherit and overload the socket server so that we
    can control the client threads as well as have a single
    server context instance.
    """

    def __init__(self, context, framer=None, identity=None, address=None,
                 handler=None, **kwargs):
        """ Overloaded initializer for the socket server

        If the identify structure is not passed in, the ModbusControlBlock
        uses its own empty structure.

        :param context: The ModbusServerContext datastore
        :param framer: The framer strategy to use
        :param identity: An optional identify structure
        :param address: An optional (interface, port) to bind to.
        :param handler: A handler for each client session; default is
<<<<<<< HEAD
                        ModbusDisonnectedRequestHandler
        :param ignore_missing_slaves: True to not send errors on a request to a
                                      missing slave
=======
                            ModbusDisonnectedRequestHandler
        :param ignore_missing_slaves: True to not send errors on a request
                                        to a missing slave
>>>>>>> 7f788a43
        """
        self.threads = []
        self.decoder = ServerDecoder()
        self.framer = framer  or ModbusSocketFramer
        self.context = context or ModbusServerContext()
        self.control = ModbusControlBlock()
        self.address = address or ("", Defaults.Port)
        self.handler = handler or ModbusDisconnectedRequestHandler
        self.ignore_missing_slaves = kwargs.get('ignore_missing_slaves',
                                                Defaults.IgnoreMissingSlaves)

        if isinstance(identity, ModbusDeviceIdentification):
            self.control.Identity.update(identity)

        socketserver.ThreadingUDPServer.__init__(self,
            self.address, self.handler)
        # self._BaseServer__shutdown_request = True

    def process_request(self, request, client):
        """ Callback for connecting a new client thread

        :param request: The request to handle
        :param client: The address of the client
        """
        packet, socket = request # TODO I might have to rewrite
        _logger.debug("Started thread to serve client at " + str(client))
        socketserver.ThreadingUDPServer.process_request(self, request, client)

    def server_close(self):
        """ Callback for stopping the running server
        """
        _logger.debug("Modbus server stopped")
        self.socket.close()
        for thread in self.threads:
            thread.running = False


class ModbusSerialServer(object):
    """
    A modbus threaded serial socket server

    We inherit and overload the socket server so that we
    can control the client threads as well as have a single
    server context instance.
    """

    handler = None

    def __init__(self, context, framer=None, identity=None, **kwargs):
        """ Overloaded initializer for the socket server

        If the identify structure is not passed in, the ModbusControlBlock
        uses its own empty structure.

        :param context: The ModbusServerContext datastore
        :param framer: The framer strategy to use
        :param identity: An optional identify structure
        :param port: The serial port to attach to
        :param stopbits: The number of stop bits to use
        :param bytesize: The bytesize of the serial messages
        :param parity: Which kind of parity to use
        :param baudrate: The baud rate to use for the serial device
        :param timeout: The timeout to use for the serial device
<<<<<<< HEAD
        :param ignore_missing_slaves: True to not send errors on a request to a
                                      missing slave
=======
        :param ignore_missing_slaves: True to not send errors on a request
                                        to a missing slave
>>>>>>> 7f788a43
        """
        self.threads = []
        self.decoder = ServerDecoder()
        self.framer = framer or ModbusAsciiFramer
        self.context = context or ModbusServerContext()
        self.control = ModbusControlBlock()

        if isinstance(identity, ModbusDeviceIdentification):
            self.control.Identity.update(identity)

        self.device = kwargs.get('port', 0)
        self.stopbits = kwargs.get('stopbits', Defaults.Stopbits)
        self.bytesize = kwargs.get('bytesize', Defaults.Bytesize)
        self.parity = kwargs.get('parity',   Defaults.Parity)
        self.baudrate = kwargs.get('baudrate', Defaults.Baudrate)
        self.timeout = kwargs.get('timeout',  Defaults.Timeout)
        self.ignore_missing_slaves = kwargs.get('ignore_missing_slaves',
                                                Defaults.IgnoreMissingSlaves)
        self.socket = None
        if self._connect():
            self.is_running = True
            self._build_handler()

    def _connect(self):
        """ Connect to the serial server

        :returns: True if connection succeeded, False otherwise
        """
        if self.socket: return True
        try:
            self.socket = serial.Serial(port=self.device,
                                        timeout=self.timeout,
                                        bytesize=self.bytesize,
                                        stopbits=self.stopbits,
                                        baudrate=self.baudrate,
                                        parity=self.parity)
        except serial.SerialException as msg:
            _logger.error(msg)
        return self.socket is not None

    def _build_handler(self):
        """ A helper method to create and monkeypatch
            a serial handler.

        :returns: A patched handler
        """

        request = self.socket
        request.send = request.write
        request.recv = request.read
        self.handler = CustomSingleRequestHandler(request,
                                                  (self.device, self.device),
                                                  self)

    def serve_forever(self):
        """ Callback for connecting a new client thread
<<<<<<< HEAD
=======

        :param request: The request to handle
        :param client: The address of the client
>>>>>>> 7f788a43
        """
        if self._connect():
            _logger.debug("Started thread to serve client")
            if not self.handler:
                self._build_handler()
            while self.is_running:
                self.handler.handle()
        else:
            _logger.error("Error opening serial port , "
                          "Unable to start server!!")

    def server_close(self):
        """ Callback for stopping the running server
        """
        _logger.debug("Modbus server stopped")
        self.is_running = False
        self.handler.finish()
        self.handler.running = False
        self.handler = None
        self.socket.close()


# --------------------------------------------------------------------------- #
# Creation Factories
# --------------------------------------------------------------------------- #
def StartTcpServer(context=None, identity=None, address=None, **kwargs):
    """ A factory to start and run a tcp modbus server

    :param context: The ModbusServerContext datastore
    :param identity: An optional identify structure
    :param address: An optional (interface, port) to bind to.
<<<<<<< HEAD
    :param ignore_missing_slaves: True to not send errors on a request to a
                                  missing slave
    """
    framer = ModbusSocketFramer
=======
    :param ignore_missing_slaves: True to not send errors on a request to a missing slave
    """
    framer = kwargs.pop("framer", ModbusSocketFramer)
>>>>>>> 7f788a43
    server = ModbusTcpServer(context, framer, identity, address, **kwargs)
    server.serve_forever()


def StartUdpServer(context=None, identity=None, address=None, **kwargs):
    """ A factory to start and run a udp modbus server

    :param context: The ModbusServerContext datastore
    :param identity: An optional identify structure
    :param address: An optional (interface, port) to bind to.
    :param framer: The framer to operate with (default ModbusSocketFramer)
<<<<<<< HEAD
    :param ignore_missing_slaves: True to not send errors on a request to a
                                  missing slave
=======
    :param ignore_missing_slaves: True to not send errors on a request
                                    to a missing slave
>>>>>>> 7f788a43
    """
    framer = kwargs.pop('framer', ModbusSocketFramer)
    server = ModbusUdpServer(context, framer, identity, address, **kwargs)
    server.serve_forever()


def StartSerialServer(context=None, identity=None, **kwargs):
    """ A factory to start and run a serial modbus server

    :param context: The ModbusServerContext datastore
    :param identity: An optional identify structure
    :param framer: The framer to operate with (default ModbusAsciiFramer)
    :param port: The serial port to attach to
    :param stopbits: The number of stop bits to use
    :param bytesize: The bytesize of the serial messages
    :param parity: Which kind of parity to use
    :param baudrate: The baud rate to use for the serial device
    :param timeout: The timeout to use for the serial device
<<<<<<< HEAD
    :param ignore_missing_slaves: True to not send errors on a request to a
                                  missing slave
=======
    :param ignore_missing_slaves: True to not send errors on a request
                                    to a missing slave
>>>>>>> 7f788a43
    """
    framer = kwargs.pop('framer', ModbusAsciiFramer)
    server = ModbusSerialServer(context, framer, identity, **kwargs)
    server.serve_forever()

# --------------------------------------------------------------------------- #
# Exported symbols
# --------------------------------------------------------------------------- #


__all__ = [
    "StartTcpServer", "StartUdpServer", "StartSerialServer"
]
<|MERGE_RESOLUTION|>--- conflicted
+++ resolved
@@ -53,11 +53,7 @@
         _logger.debug("Client Disconnected [%s:%s]" % self.client_address)
         self.server.threads.remove(self)
 
-<<<<<<< HEAD
-    def execute(self, request, **kwargs):
-=======
     def execute(self, request):
->>>>>>> 7f788a43
         """ The callback to call with the resulting message
 
         :param request: The decoded request message
@@ -85,25 +81,15 @@
     def handle(self):
         """ Callback when we receive any data
         """
-<<<<<<< HEAD
         raise NotImplementedException("Method not implemented"
                                       " by derived class")
-=======
-        raise NotImplementedException("Method not implemented by derived class")
->>>>>>> 7f788a43
-
     def send(self, message):
         """ Send a request (string) to the network
 
         :param message: The unencoded modbus response
         """
-<<<<<<< HEAD
         raise NotImplementedException("Method not implemented "
                                       "by derived class")
-=======
-        raise NotImplementedException("Method not implemented by derived class")
->>>>>>> 7f788a43
-
 
 class ModbusSingleRequestHandler(ModbusBaseRequestHandler):
     """ Implements the modbus server protocol
@@ -111,10 +97,6 @@
     This uses the socketserver.BaseRequestHandler to implement
     the client handler for a single client(serial clients)
     """
-<<<<<<< HEAD
-
-=======
->>>>>>> 7f788a43
     def handle(self):
         """ Callback when we receive any data
         """
@@ -163,15 +145,6 @@
     """
 
     def handle(self):
-<<<<<<< HEAD
-        """Callback when we receive any data, until self.running becomes not
-        True.  Blocks indefinitely awaiting data.  If shutdown is required,
-        then the global socket.settimeout(<seconds>) may be used, to allow
-        timely checking of self.running.  However, since this also affects
-        socket connects, if there are outgoing socket connections used in the
-        same program, then these will be prevented, if the specfied timeout is
-        too short.  Hence, this is unreliable.
-=======
         """Callback when we receive any data, until self.running becomes False.
         Blocks indefinitely awaiting data.  If shutdown is required, then the
         global socket.settimeout(<seconds>) may be used, to allow timely
@@ -179,7 +152,6 @@
         connects, if there are outgoing socket connections used in the same
         program, then these will be prevented, if the specfied timeout is too
         short.  Hence, this is unreliable.
->>>>>>> 7f788a43
 
         To respond to Modbus...Server.server_close() (which clears each
         handler's self.running), derive from this class to provide an
@@ -249,7 +221,7 @@
         reset_frame = False
         while self.running:
             try:
-                data, self.request = self.request
+                data, self.socket = self.request
                 if not data:
                     self.running = False
                 if _logger.isEnabledFor(logging.DEBUG):
@@ -281,11 +253,11 @@
         :param message: The unencoded modbus response
         """
         if message.should_respond:
-            # self.server.control.Counter.BusMessage += 1
+            #self.server.control.Counter.BusMessage += 1
             pdu = self.framer.buildPacket(message)
             if _logger.isEnabledFor(logging.DEBUG):
                 _logger.debug('send: %s' % b2a_hex(pdu))
-            return self.request.sendto(pdu, self.client_address)
+            return self.socket.sendto(pdu, self.client_address)
 
 
 # --------------------------------------------------------------------------- #
@@ -313,21 +285,12 @@
         :param address: An optional (interface, port) to bind to.
         :param handler: A handler for each client session; default is
                         ModbusConnectedRequestHandler
-<<<<<<< HEAD
-        :param ignore_missing_slaves: True to not send errors on a request to
-                                        a missing slave
-        """
-        self.threads = []
-        self.decoder = ServerDecoder()
-        self.framer = framer  or ModbusSocketFramer
-=======
         :param ignore_missing_slaves: True to not send errors on a request
                                         to a missing slave
         """
         self.threads = []
         self.decoder = ServerDecoder()
         self.framer = framer or ModbusSocketFramer
->>>>>>> 7f788a43
         self.context = context or ModbusServerContext()
         self.control = ModbusControlBlock()
         self.address = address or ("", Defaults.Port)
@@ -338,14 +301,8 @@
         if isinstance(identity, ModbusDeviceIdentification):
             self.control.Identity.update(identity)
 
-<<<<<<< HEAD
         socketserver.ThreadingTCPServer.__init__(self, self.address,
                                                  self.handler)
-=======
-        socketserver.ThreadingTCPServer.__init__(self,
-            self.address, self.handler)
-        # self._BaseServer__shutdown_request = True
->>>>>>> 7f788a43
 
     def process_request(self, request, client):
         """ Callback for connecting a new client thread
@@ -395,15 +352,9 @@
         :param identity: An optional identify structure
         :param address: An optional (interface, port) to bind to.
         :param handler: A handler for each client session; default is
-<<<<<<< HEAD
-                        ModbusDisonnectedRequestHandler
-        :param ignore_missing_slaves: True to not send errors on a request to a
-                                      missing slave
-=======
                             ModbusDisonnectedRequestHandler
         :param ignore_missing_slaves: True to not send errors on a request
                                         to a missing slave
->>>>>>> 7f788a43
         """
         self.threads = []
         self.decoder = ServerDecoder()
@@ -467,13 +418,8 @@
         :param parity: Which kind of parity to use
         :param baudrate: The baud rate to use for the serial device
         :param timeout: The timeout to use for the serial device
-<<<<<<< HEAD
-        :param ignore_missing_slaves: True to not send errors on a request to a
-                                      missing slave
-=======
         :param ignore_missing_slaves: True to not send errors on a request
                                         to a missing slave
->>>>>>> 7f788a43
         """
         self.threads = []
         self.decoder = ServerDecoder()
@@ -530,12 +476,6 @@
 
     def serve_forever(self):
         """ Callback for connecting a new client thread
-<<<<<<< HEAD
-=======
-
-        :param request: The request to handle
-        :param client: The address of the client
->>>>>>> 7f788a43
         """
         if self._connect():
             _logger.debug("Started thread to serve client")
@@ -567,16 +507,10 @@
     :param context: The ModbusServerContext datastore
     :param identity: An optional identify structure
     :param address: An optional (interface, port) to bind to.
-<<<<<<< HEAD
     :param ignore_missing_slaves: True to not send errors on a request to a
                                   missing slave
     """
-    framer = ModbusSocketFramer
-=======
-    :param ignore_missing_slaves: True to not send errors on a request to a missing slave
-    """
     framer = kwargs.pop("framer", ModbusSocketFramer)
->>>>>>> 7f788a43
     server = ModbusTcpServer(context, framer, identity, address, **kwargs)
     server.serve_forever()
 
@@ -588,13 +522,8 @@
     :param identity: An optional identify structure
     :param address: An optional (interface, port) to bind to.
     :param framer: The framer to operate with (default ModbusSocketFramer)
-<<<<<<< HEAD
-    :param ignore_missing_slaves: True to not send errors on a request to a
-                                  missing slave
-=======
     :param ignore_missing_slaves: True to not send errors on a request
                                     to a missing slave
->>>>>>> 7f788a43
     """
     framer = kwargs.pop('framer', ModbusSocketFramer)
     server = ModbusUdpServer(context, framer, identity, address, **kwargs)
@@ -613,13 +542,8 @@
     :param parity: Which kind of parity to use
     :param baudrate: The baud rate to use for the serial device
     :param timeout: The timeout to use for the serial device
-<<<<<<< HEAD
     :param ignore_missing_slaves: True to not send errors on a request to a
                                   missing slave
-=======
-    :param ignore_missing_slaves: True to not send errors on a request
-                                    to a missing slave
->>>>>>> 7f788a43
     """
     framer = kwargs.pop('framer', ModbusAsciiFramer)
     server = ModbusSerialServer(context, framer, identity, **kwargs)
