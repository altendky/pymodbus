--- conflicted
+++ resolved
@@ -89,10 +89,6 @@
                     _logger.debug("Disconnected from client [%s]" % self.transport.get_extra_info("peername"))
             else:  # pragma: no cover
                 _logger.debug("Client Disconnection [%s:%s] due to %s" % (*self.client_address, exc))
-<<<<<<< HEAD
-=======
-
->>>>>>> 675b461f
 
             self.running = False
 
